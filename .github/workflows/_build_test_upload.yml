name: Build, Test and Upload Wheel

on:
  workflow_call:
    inputs:
      branch:
        required: true
        type: string
      pre_dev_release:
        required: true
        type: boolean
      pytorch_version:
        required: true
        type: string
    secrets:
      PYTORCH_BINARY_AWS_ACCESS_KEY_ID:
        required: true
      PYTORCH_BINARY_AWS_SECRET_ACCESS_KEY:
        required: true
      PYPI_TOKEN:
        required: false
      CONDA_PYTORCHBOT_TOKEN:
        required: false
      CONDA_NIGHTLY_PYTORCHBOT_TOKEN:
        required: false

jobs:
  get_release_type:
    if: inputs.branch != ''
    runs-on: ubuntu-latest
    outputs:
      type: ${{ steps.get_release_type.outputs.type }}
    steps:
      - name: Get Release Type
        run: |
          if [[ ${{ inputs.branch }} == v* ]] && [[ ${{ inputs.pre_dev_release }} == false ]]; then
            RELEASE_TYPE=official
          elif [[ ${{ inputs.branch }} == release/* ]] && [[ ${{ inputs.pre_dev_release }} == true ]]; then
            RELEASE_TYPE=test
          elif [[ ${{ inputs.branch }} == main ]] && [[ ${{ inputs.pre_dev_release }} == true ]]; then
            RELEASE_TYPE=nightly
          else
            echo "Invalid combination of inputs!"
            echo "  branch: ${{ inputs.branch }}"
            echo "  pre_dev_release: ${{ inputs.pre_dev_release }}"
            exit 1
          fi
          echo "Release Type: $RELEASE_TYPE"
          echo "::set-output name=type::$RELEASE_TYPE"
        id: get_release_type

  wheel_build_test:
    needs: get_release_type
    runs-on: ${{ matrix.os }}
    strategy:
      fail-fast: false
      matrix:
        os:
          - macos-latest
          - ubuntu-latest
          - windows-latest
        python-version:
          - 3.7
          - 3.8
          - 3.9
          - "3.10"
    steps:
      - name: Setup Python ${{ matrix.python-version }}
        uses: actions/setup-python@v2
        with:
          python-version: ${{ matrix.python-version }}
      - name: Checkout Source Repository
        uses: actions/checkout@v2
        with:
          ref: ${{ inputs.branch }}
      - name: Install PyTorch and Build TorchData Wheel
        shell: bash
        env:
          PYTHON_VERSION: ${{ matrix.python-version }}
          PYTORCH_VERSION: ${{ inputs.pytorch_version }}
        run: packaging/build_wheel.sh
      - name: Install TorchData Wheel
        shell: bash
        run: pip3 install dist/torchdata*.whl
      - name: Validate TorchData Wheel
        shell: bash
        run: |
          pip3 install pkginfo
          for pkg in dist/torchdata*.whl; do
              echo "PkgInfo of $pkg:"
              pkginfo $pkg
          done
      - name: Install Test Requirements
<<<<<<< HEAD
        if: steps.trigger_build.outputs.value == 'true'
        run: pip3 install expecttest fsspec iopath==0.1.9 numpy pytest rarfile protobuf
=======
        run: pip3 install expecttest fsspec iopath==0.1.9 numpy pytest rarfile
>>>>>>> 732307a1
      - name: Run DataPipes Tests with pytest
        run:
          pytest --no-header -v test --ignore=test/test_period.py --ignore=test/test_text_examples.py
          --ignore=test/test_audio_examples.py
      - name: Upload Wheels to Github
        uses: actions/upload-artifact@v2
        with:
          name: torchdata-artifact
          path: dist/torchdata*.whl

  wheel_upload:
    if: always() && inputs.branch != ''
    needs: [get_release_type, wheel_build_test]
    runs-on: ubuntu-latest
    outputs:
      upload: ${{ steps.trigger_upload.outputs.value }}
    steps:
      - name: Download Artifacts from Github
        continue-on-error: true
        uses: actions/download-artifact@v2
        with:
          name: torchdata-artifact
      - name: Determine if Wheel Uploading is needed
        run: |
          upload=false
          for txt in torchdata*.whl; do
            upload=true
            break
          done
          echo "::set-output name=value::$upload"
        id: trigger_upload
      - name: Display All TorchData Wheels
        if: steps.trigger_upload.outputs.value == 'true'
        run: ls -lh torchdata*.whl
      - name: Upload Wheels to S3 Storage
        if: steps.trigger_upload.outputs.value == 'true'
        env:
          AWS_ACCESS_KEY_ID: ${{ secrets.PYTORCH_BINARY_AWS_ACCESS_KEY_ID }}
          AWS_SECRET_ACCESS_KEY: ${{ secrets.PYTORCH_BINARY_AWS_SECRET_ACCESS_KEY }}
        run: |
          if [[ ${{ inputs.branch }} == 'main' ]]; then
            S3_PATH=s3://pytorch/whl/nightly/
          else
            S3_PATH=s3://pytorch/whl/test/
          fi
          pip3 install awscli
          set -x
          for pkg in torchdata*.whl; do
            aws s3 cp "$pkg" "$S3_PATH" --acl public-read
          done
      - name: Upload Official Wheels to PYPI
        if: |
          steps.trigger_upload.outputs.value == 'true' &&
          needs.get_release_type.outputs.type == 'official'
        env:
          PYPI_TOKEN: ${{ secrets.PYPI_TOKEN }}
        run: |
          pip3 install twine
          python -m twine upload \
            --username __token__ \
            --password "$PYPI_TOKEN" \
            dist/torchdata*.whl

  conda_build_test:
    needs: get_release_type
    runs-on: ${{ matrix.os }}
    strategy:
      fail-fast: false
      matrix:
        os:
          - macos-latest
          - ubuntu-latest
          - windows-latest
        python-version:
          - 3.7
          - 3.8
          - 3.9
          - "3.10"
    steps:
      - name: Create Conda Env
        uses: conda-incubator/setup-miniconda@v2
        with:
          python-version: ${{ matrix.python-version }}
          activate-environment: conda_build_env
      - name: Checkout Source Repository
        uses: actions/checkout@v2
        with:
          ref: ${{ inputs.branch }}
      - name: Build TorchData for Conda
        shell: bash -l {0}
        env:
          PYTHON_VERSION: ${{ matrix.python-version }}
          PYTORCH_VERSION: ${{ inputs.pytorch_version }}
        run: |
          conda activate conda_build_env
          conda install -yq conda-build -c conda-forge
          packaging/build_conda.sh
      - name: Upload Conda Package to Github
        uses: actions/upload-artifact@v2
        with:
          name: torchdata-artifact
          path: conda-bld/*/torchdata-*.tar.bz2

  conda_upload:
    if: always() && inputs.branch != ''
    needs: [get_release_type, conda_build_test]
    runs-on: ubuntu-latest
    container: continuumio/miniconda3
    outputs:
      upload: ${{ steps.trigger_upload.outputs.value }}
    steps:
      - name: Download Artifacts from Github
        continue-on-error: true
        uses: actions/download-artifact@v2
        with:
          name: torchdata-artifact
      - name: Determine if Conda Uploading is needed
        run: |
          upload=false
          for pkg in ./*/torchdata-*.tar.bz2; do
            upload=true
            break
          done
          echo "::set-output name=value::$upload"
        id: trigger_upload
      - name: Display All TorchData Conda Package
        if: steps.trigger_upload.outputs.value == 'true'
        run: ls -lh ./*/torchdata-*.tar.bz2
      - name: Build & Upload Wheels to Conda
        if: steps.trigger_upload.outputs.value == 'true'
        shell: bash
        env:
          CONDA_PYTORCHBOT_TOKEN: ${{ secrets.CONDA_PYTORCHBOT_TOKEN }}
          CONDA_NIGHTLY_PYTORCHBOT_TOKEN: ${{ secrets.CONDA_NIGHTLY_PYTORCHBOT_TOKEN }}
        run: |
          conda install -yq anaconda-client
          conda install -c conda-forge -yq jq

          if [[ ${{ needs.get_release_type.outputs.type }} == 'official' ]]; then
            CONDA_CHANNEL=pytorch
          else
            CONDA_CHANNEL=pytorch-${{ needs.get_release_type.outputs.type }}
          fi

          if [[ ${{ needs.get_release_type.outputs.type }} == 'nightly' ]]; then
            # Loop over all platforms [win-64, osx-64, linux-64]
            for subdir in $(find . -type f -name '*torchdata*.tar.bz2' | sed -r 's|/[^/]+$||' | uniq | cut -f2 -d/) ; do
              version=""
              # Find existing conda packages on pytorch nightly
              for val in $(conda search --json torchdata --channel=$CONDA_CHANNEL --subdir=$subdir | jq -r '.[][] | .version, .build'); do
                if [[ -z $version ]]; then
                  version=$val
                else
                  build=$val
                  # Check if a new conda package built based on the same Python version and platform exists
                  for new_package in ./$subdir/torchdata-*-$build.tar.bz2; do
                    if [[ -f "$new_package" ]]; then
                      echo "Removing $CONDA_CHANNEL/torchdata/$version/$subdir/torchdata-$version-$build.tar.bz2"
                      anaconda -t "${CONDA_NIGHTLY_PYTORCHBOT_TOKEN}" remove -f "$CONDA_CHANNEL/torchdata/$version/$subdir/torchdata-$version-$build.tar.bz2"
                      break
                    fi
                  done
                  version=""
                  build=""
                fi
              done
              # Upload new conda packages per subdir
              anaconda -t "${CONDA_NIGHTLY_PYTORCHBOT_TOKEN}" upload ./$subdir/torchdata-*.tar.bz2 -u "$CONDA_CHANNEL" --label main --no-progress --force
            done
          else
            anaconda -t "${CONDA_PYTORCHBOT_TOKEN}" upload ./*/torchdata-*.tar.bz2 -u "$CONDA_CHANNEL" --label main --no-progress --force
          fi

  build_docs:
    if: |
      always() && inputs.branch != '' &&
      ( needs.wheel_upload.outputs.upload == 'true' || needs.conda_upload.outputs.upload == 'true' )
    needs: [get_release_type, wheel_upload, conda_upload]
    runs-on: ubuntu-latest
    steps:
      - name: Setup Python 3.8
        uses: actions/setup-python@v2
        with:
          python-version: 3.8
      - name: Checkout
        uses: actions/checkout@v2
        with:
          ref: ${{ inputs.branch }}
      - name: Install Dependencies
        run: |
          echo `python3 --version`
          sudo apt-get install -y python-setuptools
          python3 -m pip install --upgrade pip
          python3 -m pip install setuptools
          python3 -m pip install matplotlib
          sudo apt-get install -y yarn
      - name: Install PyTorch & TorchData
        run: |
          pip3 install numpy
          # Add version requirement to PyTorch except nightly release
          if [[ -z "${{ inputs.pytorch_version }}" ]]; then
            PYTORCH_VERSION=torch
          else
            PYTORCH_VERSION=torch==${{ inputs.pytorch_version }}
          fi

          PIP_CHANNEL=${{ needs.get_release_type.outputs.type }}
          if [[ $PIP_CHANNEL == 'official' ]]; then
            pip3 install "$PYTORCH_VERSION" -f https://download.pytorch.org/whl/torch_stable.html
          else
            pip3 install --pre "$PYTORCH_VERSION" -f "https://download.pytorch.org/whl/$PIP_CHANNEL/torch_$PIP_CHANNEL.html"
          fi

          pip3 install -r requirements.txt
          python3 setup.py install
      - name: Check env
        run: echo `which spinx-build`
      - name: Build the docset
        run: |
          cd ./docs
          pip3 install -r requirements.txt
          make html
          cd ..
      - name: Export Target Folder
        run: |
          TARGET_FOLDER=${{ inputs.branch }}
          if [[ $TARGET_FOLDER == release/* ]]; then
            TARGET_FOLDER=${TARGET_FOLDER:8}
          elif [[ $TARGET_FOLDER == tags/* ]]; then
            TARGET_FOLDER=${TARGET_FOLDER:5}
          fi
          echo "::set-output name=value::$TARGET_FOLDER"
        id: target_folder
      - name: Deploy
        uses: JamesIves/github-pages-deploy-action@v4.2.5
        with:
          token: ${{ secrets.GITHUB_TOKEN }}
          branch: gh-pages # The branch the action should deploy to.
          folder: docs/build/html # The folder the action should deploy.
          target-folder: ${{ steps.target_folder.outputs.value }} # The destination folder the action should deploy to.<|MERGE_RESOLUTION|>--- conflicted
+++ resolved
@@ -91,12 +91,7 @@
               pkginfo $pkg
           done
       - name: Install Test Requirements
-<<<<<<< HEAD
-        if: steps.trigger_build.outputs.value == 'true'
         run: pip3 install expecttest fsspec iopath==0.1.9 numpy pytest rarfile protobuf
-=======
-        run: pip3 install expecttest fsspec iopath==0.1.9 numpy pytest rarfile
->>>>>>> 732307a1
       - name: Run DataPipes Tests with pytest
         run:
           pytest --no-header -v test --ignore=test/test_period.py --ignore=test/test_text_examples.py
