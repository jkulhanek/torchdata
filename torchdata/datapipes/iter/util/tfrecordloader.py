--- conflicted
+++ resolved
@@ -222,15 +222,11 @@
         self.spec = spec
 
     def __iter__(self) -> Iterator[Example]:
-<<<<<<< HEAD
-        from .protobuf_template import _tfrecord_example_pb2 as example_pb2
-=======
         # We assume that the "example.proto" and "feature.proto"
         # stays the same for future TensorFlow versions.
         # If it changed, newer TensorFlow versions would
         # not be able to load older tfrecord datasets.
-        from . import _tfrecord_example_pb2 as example_pb2
->>>>>>> 14c4802e
+        from .protobuf_template import _tfrecord_example_pb2 as example_pb2
 
         for data in self.datapipe:
             validate_pathname_binary_tuple(data)
